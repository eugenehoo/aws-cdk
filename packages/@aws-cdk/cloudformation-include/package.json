{
  "name": "@aws-cdk/cloudformation-include",
  "version": "0.0.0",
  "description": "A package that facilitates working with existing CloudFormation templates in the CDK",
  "main": "lib/index.js",
  "types": "lib/index.d.ts",
  "jsii": {
    "outdir": "dist",
    "targets": {
      "java": {
        "package": "software.amazon.awscdk.cloudformation.include",
        "maven": {
          "groupId": "software.amazon.awscdk",
          "artifactId": "cdk-cloudformation-include"
        }
      },
      "dotnet": {
        "namespace": "Amazon.CDK.CloudFormation.Include",
        "packageId": "Amazon.CDK.CloudFormation.Include",
        "signAssembly": true,
        "assemblyOriginatorKeyFile": "../../key.snk",
        "iconUrl": "https://raw.githubusercontent.com/aws/aws-cdk/master/logo/default-256-dark.png"
      },
      "python": {
        "distName": "aws-cdk.cloudformation-include",
        "module": "aws_cdk.cloudformation_include",
        "classifiers": [
          "Framework :: AWS CDK",
          "Framework :: AWS CDK :: 1"
        ]
      }
    },
    "projectReferences": true
  },
  "repository": {
    "type": "git",
    "url": "https://github.com/aws/aws-cdk.git",
    "directory": "packages/@aws-cdk/cloudformation-include"
  },
  "scripts": {
    "build": "cdk-build",
    "watch": "cdk-watch",
    "lint": "cdk-lint",
    "test": "cdk-test",
    "integ": "cdk-integ",
    "pkglint": "pkglint -f",
    "package": "cdk-package",
    "awslint": "cdk-awslint",
    "build+test": "npm run build && npm test",
    "build+test+package": "npm run build+test && npm run package",
    "compat": "cdk-compat"
  },
  "cdk-build": {
    "pre": [
      "node ./build.js"
    ],
    "jest": true
  },
  "author": {
    "name": "Amazon Web Services",
    "url": "https://aws.amazon.com",
    "organization": true
  },
  "license": "Apache-2.0",
  "dependencies": {
    "@aws-cdk/alexa-ask": "0.0.0",
    "@aws-cdk/aws-accessanalyzer": "0.0.0",
    "@aws-cdk/aws-acmpca": "0.0.0",
    "@aws-cdk/aws-amazonmq": "0.0.0",
    "@aws-cdk/aws-amplify": "0.0.0",
    "@aws-cdk/aws-apigateway": "0.0.0",
    "@aws-cdk/aws-apigatewayv2": "0.0.0",
    "@aws-cdk/aws-appconfig": "0.0.0",
    "@aws-cdk/aws-applicationautoscaling": "0.0.0",
    "@aws-cdk/aws-applicationinsights": "0.0.0",
    "@aws-cdk/aws-appmesh": "0.0.0",
    "@aws-cdk/aws-appstream": "0.0.0",
    "@aws-cdk/aws-appsync": "0.0.0",
    "@aws-cdk/aws-athena": "0.0.0",
    "@aws-cdk/aws-autoscaling": "0.0.0",
    "@aws-cdk/aws-autoscalingplans": "0.0.0",
    "@aws-cdk/aws-backup": "0.0.0",
    "@aws-cdk/aws-batch": "0.0.0",
    "@aws-cdk/aws-budgets": "0.0.0",
    "@aws-cdk/aws-cassandra": "0.0.0",
    "@aws-cdk/aws-ce": "0.0.0",
    "@aws-cdk/aws-certificatemanager": "0.0.0",
    "@aws-cdk/aws-chatbot": "0.0.0",
    "@aws-cdk/aws-cloud9": "0.0.0",
    "@aws-cdk/aws-cloudfront": "0.0.0",
    "@aws-cdk/aws-cloudtrail": "0.0.0",
    "@aws-cdk/aws-cloudwatch": "0.0.0",
    "@aws-cdk/aws-codebuild": "0.0.0",
    "@aws-cdk/aws-codecommit": "0.0.0",
    "@aws-cdk/aws-codedeploy": "0.0.0",
    "@aws-cdk/aws-codeguruprofiler": "0.0.0",
    "@aws-cdk/aws-codegurureviewer": "0.0.0",
    "@aws-cdk/aws-codepipeline": "0.0.0",
    "@aws-cdk/aws-codestar": "0.0.0",
    "@aws-cdk/aws-codestarconnections": "0.0.0",
    "@aws-cdk/aws-codestarnotifications": "0.0.0",
    "@aws-cdk/aws-cognito": "0.0.0",
    "@aws-cdk/aws-config": "0.0.0",
    "@aws-cdk/aws-datapipeline": "0.0.0",
    "@aws-cdk/aws-dax": "0.0.0",
    "@aws-cdk/aws-detective": "0.0.0",
    "@aws-cdk/aws-directoryservice": "0.0.0",
    "@aws-cdk/aws-dlm": "0.0.0",
    "@aws-cdk/aws-dms": "0.0.0",
    "@aws-cdk/aws-docdb": "0.0.0",
    "@aws-cdk/aws-dynamodb": "0.0.0",
    "@aws-cdk/aws-ec2": "0.0.0",
    "@aws-cdk/aws-ecr": "0.0.0",
    "@aws-cdk/aws-ecs": "0.0.0",
    "@aws-cdk/aws-efs": "0.0.0",
    "@aws-cdk/aws-eks": "0.0.0",
    "@aws-cdk/aws-elasticache": "0.0.0",
    "@aws-cdk/aws-elasticbeanstalk": "0.0.0",
    "@aws-cdk/aws-elasticloadbalancing": "0.0.0",
    "@aws-cdk/aws-elasticloadbalancingv2": "0.0.0",
    "@aws-cdk/aws-elasticsearch": "0.0.0",
    "@aws-cdk/aws-emr": "0.0.0",
    "@aws-cdk/aws-events": "0.0.0",
    "@aws-cdk/aws-eventschemas": "0.0.0",
    "@aws-cdk/aws-fms": "0.0.0",
    "@aws-cdk/aws-fsx": "0.0.0",
    "@aws-cdk/aws-gamelift": "0.0.0",
    "@aws-cdk/aws-globalaccelerator": "0.0.0",
    "@aws-cdk/aws-glue": "0.0.0",
    "@aws-cdk/aws-greengrass": "0.0.0",
    "@aws-cdk/aws-guardduty": "0.0.0",
    "@aws-cdk/aws-iam": "0.0.0",
    "@aws-cdk/aws-imagebuilder": "0.0.0",
    "@aws-cdk/aws-inspector": "0.0.0",
    "@aws-cdk/aws-iot": "0.0.0",
    "@aws-cdk/aws-iot1click": "0.0.0",
    "@aws-cdk/aws-iotanalytics": "0.0.0",
    "@aws-cdk/aws-iotevents": "0.0.0",
    "@aws-cdk/aws-iotthingsgraph": "0.0.0",
    "@aws-cdk/aws-kinesis": "0.0.0",
    "@aws-cdk/aws-kinesisanalytics": "0.0.0",
    "@aws-cdk/aws-kinesisfirehose": "0.0.0",
    "@aws-cdk/aws-kendra": "0.0.0",
    "@aws-cdk/aws-kms": "0.0.0",
    "@aws-cdk/aws-lakeformation": "0.0.0",
    "@aws-cdk/aws-lambda": "0.0.0",
    "@aws-cdk/aws-logs": "0.0.0",
    "@aws-cdk/aws-macie": "0.0.0",
    "@aws-cdk/aws-managedblockchain": "0.0.0",
    "@aws-cdk/aws-mediaconvert": "0.0.0",
    "@aws-cdk/aws-medialive": "0.0.0",
    "@aws-cdk/aws-mediastore": "0.0.0",
    "@aws-cdk/aws-msk": "0.0.0",
    "@aws-cdk/aws-neptune": "0.0.0",
    "@aws-cdk/aws-networkmanager": "0.0.0",
    "@aws-cdk/aws-opsworks": "0.0.0",
    "@aws-cdk/aws-opsworkscm": "0.0.0",
    "@aws-cdk/aws-pinpoint": "0.0.0",
    "@aws-cdk/aws-pinpointemail": "0.0.0",
    "@aws-cdk/aws-qldb": "0.0.0",
    "@aws-cdk/aws-ram": "0.0.0",
    "@aws-cdk/aws-rds": "0.0.0",
    "@aws-cdk/aws-redshift": "0.0.0",
    "@aws-cdk/aws-resourcegroups": "0.0.0",
    "@aws-cdk/aws-robomaker": "0.0.0",
    "@aws-cdk/aws-route53": "0.0.0",
    "@aws-cdk/aws-route53resolver": "0.0.0",
    "@aws-cdk/aws-s3": "0.0.0",
    "@aws-cdk/aws-sagemaker": "0.0.0",
    "@aws-cdk/aws-sam": "0.0.0",
    "@aws-cdk/aws-sdb": "0.0.0",
    "@aws-cdk/aws-secretsmanager": "0.0.0",
    "@aws-cdk/aws-securityhub": "0.0.0",
    "@aws-cdk/aws-servicecatalog": "0.0.0",
    "@aws-cdk/aws-servicediscovery": "0.0.0",
    "@aws-cdk/aws-ses": "0.0.0",
    "@aws-cdk/aws-sns": "0.0.0",
    "@aws-cdk/aws-sqs": "0.0.0",
    "@aws-cdk/aws-ssm": "0.0.0",
    "@aws-cdk/aws-sso": "0.0.0",
    "@aws-cdk/aws-stepfunctions": "0.0.0",
    "@aws-cdk/aws-synthetics": "0.0.0",
    "@aws-cdk/aws-transfer": "0.0.0",
    "@aws-cdk/aws-waf": "0.0.0",
    "@aws-cdk/aws-wafregional": "0.0.0",
    "@aws-cdk/aws-wafv2": "0.0.0",
    "@aws-cdk/aws-workspaces": "0.0.0",
    "@aws-cdk/core": "0.0.0",
<<<<<<< HEAD
    "yaml": "1.10.0",
    "constructs": "^3.0.4"
=======
    "@aws-cdk/yaml-cfn": "0.0.0"
>>>>>>> c0a3cb4e
  },
  "peerDependencies": {
    "@aws-cdk/alexa-ask": "0.0.0",
    "@aws-cdk/aws-accessanalyzer": "0.0.0",
    "@aws-cdk/aws-acmpca": "0.0.0",
    "@aws-cdk/aws-amazonmq": "0.0.0",
    "@aws-cdk/aws-amplify": "0.0.0",
    "@aws-cdk/aws-apigateway": "0.0.0",
    "@aws-cdk/aws-apigatewayv2": "0.0.0",
    "@aws-cdk/aws-appconfig": "0.0.0",
    "@aws-cdk/aws-applicationautoscaling": "0.0.0",
    "@aws-cdk/aws-applicationinsights": "0.0.0",
    "@aws-cdk/aws-appmesh": "0.0.0",
    "@aws-cdk/aws-appstream": "0.0.0",
    "@aws-cdk/aws-appsync": "0.0.0",
    "@aws-cdk/aws-athena": "0.0.0",
    "@aws-cdk/aws-autoscaling": "0.0.0",
    "@aws-cdk/aws-autoscalingplans": "0.0.0",
    "@aws-cdk/aws-backup": "0.0.0",
    "@aws-cdk/aws-batch": "0.0.0",
    "@aws-cdk/aws-budgets": "0.0.0",
    "@aws-cdk/aws-cassandra": "0.0.0",
    "@aws-cdk/aws-ce": "0.0.0",
    "@aws-cdk/aws-certificatemanager": "0.0.0",
    "@aws-cdk/aws-chatbot": "0.0.0",
    "@aws-cdk/aws-cloud9": "0.0.0",
    "@aws-cdk/aws-cloudfront": "0.0.0",
    "@aws-cdk/aws-cloudtrail": "0.0.0",
    "@aws-cdk/aws-cloudwatch": "0.0.0",
    "@aws-cdk/aws-codebuild": "0.0.0",
    "@aws-cdk/aws-codecommit": "0.0.0",
    "@aws-cdk/aws-codedeploy": "0.0.0",
    "@aws-cdk/aws-codeguruprofiler": "0.0.0",
    "@aws-cdk/aws-codegurureviewer": "0.0.0",
    "@aws-cdk/aws-codepipeline": "0.0.0",
    "@aws-cdk/aws-codestar": "0.0.0",
    "@aws-cdk/aws-codestarconnections": "0.0.0",
    "@aws-cdk/aws-codestarnotifications": "0.0.0",
    "@aws-cdk/aws-cognito": "0.0.0",
    "@aws-cdk/aws-config": "0.0.0",
    "@aws-cdk/aws-datapipeline": "0.0.0",
    "@aws-cdk/aws-dax": "0.0.0",
    "@aws-cdk/aws-detective": "0.0.0",
    "@aws-cdk/aws-directoryservice": "0.0.0",
    "@aws-cdk/aws-dlm": "0.0.0",
    "@aws-cdk/aws-dms": "0.0.0",
    "@aws-cdk/aws-docdb": "0.0.0",
    "@aws-cdk/aws-dynamodb": "0.0.0",
    "@aws-cdk/aws-ec2": "0.0.0",
    "@aws-cdk/aws-ecr": "0.0.0",
    "@aws-cdk/aws-ecs": "0.0.0",
    "@aws-cdk/aws-efs": "0.0.0",
    "@aws-cdk/aws-eks": "0.0.0",
    "@aws-cdk/aws-elasticache": "0.0.0",
    "@aws-cdk/aws-elasticbeanstalk": "0.0.0",
    "@aws-cdk/aws-elasticloadbalancing": "0.0.0",
    "@aws-cdk/aws-elasticloadbalancingv2": "0.0.0",
    "@aws-cdk/aws-elasticsearch": "0.0.0",
    "@aws-cdk/aws-emr": "0.0.0",
    "@aws-cdk/aws-events": "0.0.0",
    "@aws-cdk/aws-eventschemas": "0.0.0",
    "@aws-cdk/aws-fms": "0.0.0",
    "@aws-cdk/aws-fsx": "0.0.0",
    "@aws-cdk/aws-gamelift": "0.0.0",
    "@aws-cdk/aws-globalaccelerator": "0.0.0",
    "@aws-cdk/aws-glue": "0.0.0",
    "@aws-cdk/aws-greengrass": "0.0.0",
    "@aws-cdk/aws-guardduty": "0.0.0",
    "@aws-cdk/aws-iam": "0.0.0",
    "@aws-cdk/aws-imagebuilder": "0.0.0",
    "@aws-cdk/aws-inspector": "0.0.0",
    "@aws-cdk/aws-iot": "0.0.0",
    "@aws-cdk/aws-iot1click": "0.0.0",
    "@aws-cdk/aws-iotanalytics": "0.0.0",
    "@aws-cdk/aws-iotevents": "0.0.0",
    "@aws-cdk/aws-iotthingsgraph": "0.0.0",
    "@aws-cdk/aws-kendra": "0.0.0",
    "@aws-cdk/aws-kinesis": "0.0.0",
    "@aws-cdk/aws-kinesisanalytics": "0.0.0",
    "@aws-cdk/aws-kinesisfirehose": "0.0.0",
    "@aws-cdk/aws-kms": "0.0.0",
    "@aws-cdk/aws-lakeformation": "0.0.0",
    "@aws-cdk/aws-lambda": "0.0.0",
    "@aws-cdk/aws-logs": "0.0.0",
    "@aws-cdk/aws-macie": "0.0.0",
    "@aws-cdk/aws-managedblockchain": "0.0.0",
    "@aws-cdk/aws-mediaconvert": "0.0.0",
    "@aws-cdk/aws-medialive": "0.0.0",
    "@aws-cdk/aws-mediastore": "0.0.0",
    "@aws-cdk/aws-msk": "0.0.0",
    "@aws-cdk/aws-neptune": "0.0.0",
    "@aws-cdk/aws-networkmanager": "0.0.0",
    "@aws-cdk/aws-opsworks": "0.0.0",
    "@aws-cdk/aws-opsworkscm": "0.0.0",
    "@aws-cdk/aws-pinpoint": "0.0.0",
    "@aws-cdk/aws-pinpointemail": "0.0.0",
    "@aws-cdk/aws-qldb": "0.0.0",
    "@aws-cdk/aws-ram": "0.0.0",
    "@aws-cdk/aws-rds": "0.0.0",
    "@aws-cdk/aws-redshift": "0.0.0",
    "@aws-cdk/aws-resourcegroups": "0.0.0",
    "@aws-cdk/aws-robomaker": "0.0.0",
    "@aws-cdk/aws-route53": "0.0.0",
    "@aws-cdk/aws-route53resolver": "0.0.0",
    "@aws-cdk/aws-s3": "0.0.0",
    "@aws-cdk/aws-sagemaker": "0.0.0",
    "@aws-cdk/aws-sam": "0.0.0",
    "@aws-cdk/aws-sdb": "0.0.0",
    "@aws-cdk/aws-secretsmanager": "0.0.0",
    "@aws-cdk/aws-securityhub": "0.0.0",
    "@aws-cdk/aws-servicecatalog": "0.0.0",
    "@aws-cdk/aws-servicediscovery": "0.0.0",
    "@aws-cdk/aws-ses": "0.0.0",
    "@aws-cdk/aws-sns": "0.0.0",
    "@aws-cdk/aws-sqs": "0.0.0",
    "@aws-cdk/aws-ssm": "0.0.0",
    "@aws-cdk/aws-sso": "0.0.0",
    "@aws-cdk/aws-stepfunctions": "0.0.0",
    "@aws-cdk/aws-synthetics": "0.0.0",
    "@aws-cdk/aws-transfer": "0.0.0",
    "@aws-cdk/aws-waf": "0.0.0",
    "@aws-cdk/aws-wafregional": "0.0.0",
    "@aws-cdk/aws-wafv2": "0.0.0",
    "@aws-cdk/aws-workspaces": "0.0.0",
    "@aws-cdk/core": "0.0.0",
    "@aws-cdk/yaml-cfn": "0.0.0",
    "constructs": "^3.0.4"
  },
  "devDependencies": {
    "@aws-cdk/assert": "0.0.0",
    "@types/jest": "^26.0.14",
    "cdk-build-tools": "0.0.0",
    "cdk-integ-tools": "0.0.0",
    "jest": "^26.4.2",
    "pkglint": "0.0.0",
    "ts-jest": "^26.3.0"
  },
  "keywords": [
    "aws",
    "cdk",
    "cloudformation",
    "template",
    "include",
    "including",
    "migration",
    "migrating",
    "migrate"
  ],
  "homepage": "https://github.com/aws/aws-cdk",
  "engines": {
    "node": ">= 10.13.0 <13 || >=13.7.0"
  },
  "awslint": {
    "exclude": [
      "props-no-cfn-types:@aws-cdk/cloudformation-include.CfnIncludeProps.loadNestedStacks"
    ]
  },
  "stability": "experimental",
<<<<<<< HEAD
  "maturity": "experimental",
  "nozem": {
    "skipTsApiOptimization": true
  },
=======
  "maturity": "developer-preview",
>>>>>>> c0a3cb4e
  "awscdkio": {
    "announce": false
  }
}<|MERGE_RESOLUTION|>--- conflicted
+++ resolved
@@ -186,12 +186,9 @@
     "@aws-cdk/aws-wafv2": "0.0.0",
     "@aws-cdk/aws-workspaces": "0.0.0",
     "@aws-cdk/core": "0.0.0",
-<<<<<<< HEAD
     "yaml": "1.10.0",
-    "constructs": "^3.0.4"
-=======
+    "constructs": "^3.0.4",
     "@aws-cdk/yaml-cfn": "0.0.0"
->>>>>>> c0a3cb4e
   },
   "peerDependencies": {
     "@aws-cdk/alexa-ask": "0.0.0",
@@ -350,14 +347,10 @@
     ]
   },
   "stability": "experimental",
-<<<<<<< HEAD
-  "maturity": "experimental",
   "nozem": {
     "skipTsApiOptimization": true
   },
-=======
   "maturity": "developer-preview",
->>>>>>> c0a3cb4e
   "awscdkio": {
     "announce": false
   }
