<<<<<<< HEAD
import * as cxschema from '@aws-cdk/cloud-assembly-schema';
import * as cxapi from '@aws-cdk/cx-api';
import { Construct } from 'constructs';
=======
>>>>>>> 319bbf9e
import * as fs from 'fs';
import * as os from 'os';
import * as path from 'path';
import * as cxschema from '@aws-cdk/cloud-assembly-schema';
import * as cxapi from '@aws-cdk/cx-api';
import { Test } from 'nodeunit';
import * as cdk from '../lib';
import { synthesize } from '../lib/private/synthesis';

function createModernApp() {
  return new cdk.App({
    context: {
      [cxapi.DISABLE_VERSION_REPORTING]: 'true', // for test reproducibility
    },
  });
}

export = {
  'synthesis with an empty app'(test: Test) {
    // GIVEN
    const app = createModernApp();

    // WHEN
    const session = app.synth();

    // THEN
    test.same(app.synth(), session); // same session if we synth() again
    test.deepEqual(list(session.directory), [ 'cdk.out', 'manifest.json', 'tree.json' ]);
    test.deepEqual(readJson(session.directory, 'manifest.json').artifacts, {
      Tree: {
        type: 'cdk:tree',
        properties: { file: 'tree.json' },
      },
    });
    test.deepEqual(readJson(session.directory, 'tree.json'), {
      version: 'tree-0.1',
      tree: {
        id: 'App',
        path: '',
        children: {
          Tree: { id: 'Tree', path: 'Tree' },
        },
      },
    });
    test.done();
  },

  'synthesis respects disabling tree metadata'(test: Test) {
    const app = new cdk.App({
      treeMetadata: false,
    });
    const assembly = app.synth();
    test.deepEqual(list(assembly.directory), [ 'cdk.out', 'manifest.json' ]);
    test.done();
  },

  'single empty stack'(test: Test) {
    // GIVEN
    const app = createModernApp();
    new cdk.Stack(app, 'one-stack');

    // WHEN
    const session = app.synth();

    // THEN
    test.ok(list(session.directory).includes('one-stack.template.json'));
    test.done();
  },

  'some random construct implements "synthesize"'(test: Test) {
    // GIVEN
    const app = createModernApp();
    const stack = new cdk.Stack(app, 'one-stack');

    class MyConstruct extends Construct {
      protected synthesize(s: cdk.ISynthesisSession) {
        writeJson(s.assembly.outdir, 'foo.json', { bar: 123 });
        s.assembly.addArtifact('my-random-construct', {
          type: cxschema.ArtifactType.AWS_CLOUDFORMATION_STACK,
          environment: 'aws://12345/bar',
          properties: {
            templateFile: 'foo.json',
          },
        });
      }
    }

    new MyConstruct(stack, 'MyConstruct');

    // WHEN
    const session = app.synth();

    // THEN
    test.ok(list(session.directory).includes('one-stack.template.json'));
    test.ok(list(session.directory).includes('foo.json'));

    test.deepEqual(readJson(session.directory, 'foo.json'), { bar: 123 });
    test.deepEqual(session.manifest, {
      version: cxschema.Manifest.version(),
      artifacts: {
        'Tree': {
          type: 'cdk:tree',
          properties: { file: 'tree.json' },
        },
        'my-random-construct': {
          type: 'aws:cloudformation:stack',
          environment: 'aws://12345/bar',
          properties: { templateFile: 'foo.json' },
        },
        'one-stack': {
          type: 'aws:cloudformation:stack',
          environment: 'aws://unknown-account/unknown-region',
          properties: { templateFile: 'one-stack.template.json' },
        },
      },
    });
    test.done();
  },

  'it should be possible to synthesize without an app'(test: Test) {
    const calls = new Array<string>();

    class SynthesizeMe extends Construct {
      constructor() {
        super(undefined as any, 'id');
      }

      protected synthesize(session: cdk.ISynthesisSession) {
        calls.push('synthesize');

        session.assembly.addArtifact('art', {
          type: cxschema.ArtifactType.AWS_CLOUDFORMATION_STACK,
          properties: {
            templateFile: 'hey.json',
            parameters: {
              paramId: 'paramValue',
              paramId2: 'paramValue2',
            },
          },
          environment: 'aws://unknown-account/us-east-1',
        });

        writeJson(session.assembly.outdir, 'hey.json', { hello: 123 });
      }

      protected validate(): string[] {
        calls.push('validate');
        return [];
      }

      protected prepare(): void {
        calls.push('prepare');
      }
    }

    const root = new SynthesizeMe();

    const assembly = synthesize(root, { outdir: fs.mkdtempSync(path.join(os.tmpdir(), 'outdir')) });

    test.deepEqual(calls, [ 'prepare', 'validate', 'synthesize' ]);
    const stack = assembly.getStackByName('art');
    test.deepEqual(stack.template, { hello: 123 });
    test.deepEqual(stack.templateFile, 'hey.json');
    test.deepEqual(stack.parameters, { paramId: 'paramValue', paramId2: 'paramValue2' });
    test.deepEqual(stack.environment, { region: 'us-east-1', account: 'unknown-account', name: 'aws://unknown-account/us-east-1' });
    test.done();
  },
};

function list(outdir: string) {
  return fs.readdirSync(outdir).sort();
}

function readJson(outdir: string, file: string) {
  return JSON.parse(fs.readFileSync(path.join(outdir, file), 'utf-8'));
}

function writeJson(outdir: string, file: string, data: any) {
  fs.writeFileSync(path.join(outdir, file), JSON.stringify(data, undefined, 2));
}<|MERGE_RESOLUTION|>--- conflicted
+++ resolved
@@ -1,9 +1,3 @@
-<<<<<<< HEAD
-import * as cxschema from '@aws-cdk/cloud-assembly-schema';
-import * as cxapi from '@aws-cdk/cx-api';
-import { Construct } from 'constructs';
-=======
->>>>>>> 319bbf9e
 import * as fs from 'fs';
 import * as os from 'os';
 import * as path from 'path';
@@ -11,6 +5,7 @@
 import * as cxapi from '@aws-cdk/cx-api';
 import { Test } from 'nodeunit';
 import * as cdk from '../lib';
+import { Construct } from 'constructs';
 import { synthesize } from '../lib/private/synthesis';
 
 function createModernApp() {
