--- conflicted
+++ resolved
@@ -65,14 +65,9 @@
   "license": "Apache-2.0",
   "devDependencies": {
     "@aws-cdk/assert": "0.0.0",
-<<<<<<< HEAD
-    "@types/jest": "^26.0.4",
-    "aws-sdk": "^2.715.0",
-    "@types/sinon": "^9.0.4",
-=======
     "@types/jest": "^26.0.10",
     "aws-sdk": "^2.739.0",
->>>>>>> 95c03323
+    "@types/sinon": "^9.0.4",
     "aws-sdk-mock": "^5.1.0",
     "cdk-build-tools": "0.0.0",
     "cdk-integ-tools": "0.0.0",
