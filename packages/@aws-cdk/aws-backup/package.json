{
  "name": "@aws-cdk/aws-backup",
  "version": "0.0.0",
  "description": "The CDK Construct Library for AWS::Backup",
  "main": "lib/index.js",
  "types": "lib/index.d.ts",
  "jsii": {
    "outdir": "dist",
    "targets": {
      "dotnet": {
        "namespace": "Amazon.CDK.AWS.Backup",
        "packageId": "Amazon.CDK.AWS.Backup",
        "signAssembly": true,
        "assemblyOriginatorKeyFile": "../../key.snk",
        "iconUrl": "https://raw.githubusercontent.com/aws/aws-cdk/master/logo/default-256-dark.png"
      },
      "java": {
        "package": "software.amazon.awscdk.services.backup",
        "maven": {
          "groupId": "software.amazon.awscdk",
          "artifactId": "backup"
        }
      },
      "python": {
        "distName": "aws-cdk.aws-backup",
        "module": "aws_cdk.aws_backup",
        "classifiers": [
          "Framework :: AWS CDK",
          "Framework :: AWS CDK :: 1"
        ]
      }
    },
    "projectReferences": true
  },
  "repository": {
    "type": "git",
    "url": "https://github.com/aws/aws-cdk.git",
    "directory": "packages/@aws-cdk/aws-backup"
  },
  "homepage": "https://github.com/aws/aws-cdk",
  "scripts": {
    "build": "cdk-build",
    "integ": "cdk-integ",
    "lint": "cdk-lint",
    "package": "cdk-package",
    "awslint": "cdk-awslint",
    "pkglint": "pkglint -f",
    "test": "cdk-test",
    "watch": "cdk-watch",
    "cfn2ts": "cfn2ts",
    "build+test": "npm run build && npm test",
    "build+test+package": "npm run build+test && npm run package",
    "compat": "cdk-compat",
    "gen": "cfn2ts"
  },
  "cdk-build": {
    "cloudformation": "AWS::Backup",
    "jest": true,
<<<<<<< HEAD
    "pre": [
      "npm run gen"
    ]
=======
    "env": {
      "AWSLINT_BASE_CONSTRUCT": true
    }
>>>>>>> bc096f08
  },
  "keywords": [
    "aws",
    "cdk",
    "constructs",
    "AWS::Backup",
    "aws-backup"
  ],
  "author": {
    "name": "Amazon Web Services",
    "url": "https://aws.amazon.com",
    "organization": true
  },
  "license": "Apache-2.0",
  "devDependencies": {
    "@aws-cdk/assert": "0.0.0",
    "cdk-build-tools": "0.0.0",
    "cdk-integ-tools": "0.0.0",
    "cfn2ts": "0.0.0",
    "pkglint": "0.0.0"
  },
  "dependencies": {
    "@aws-cdk/aws-dynamodb": "0.0.0",
    "@aws-cdk/aws-ec2": "0.0.0",
    "@aws-cdk/aws-efs": "0.0.0",
    "@aws-cdk/aws-events": "0.0.0",
    "@aws-cdk/aws-iam": "0.0.0",
    "@aws-cdk/aws-kms": "0.0.0",
    "@aws-cdk/aws-rds": "0.0.0",
    "@aws-cdk/aws-sns": "0.0.0",
    "@aws-cdk/core": "0.0.0",
    "constructs": "^3.0.4"
  },
  "peerDependencies": {
    "@aws-cdk/aws-dynamodb": "0.0.0",
    "@aws-cdk/aws-ec2": "0.0.0",
    "@aws-cdk/aws-efs": "0.0.0",
    "@aws-cdk/aws-events": "0.0.0",
    "@aws-cdk/aws-iam": "0.0.0",
    "@aws-cdk/aws-kms": "0.0.0",
    "@aws-cdk/aws-rds": "0.0.0",
    "@aws-cdk/aws-sns": "0.0.0",
    "@aws-cdk/core": "0.0.0",
    "constructs": "^3.0.4"
  },
  "engines": {
    "node": ">= 10.13.0 <13 || >=13.7.0"
  },
  "stability": "experimental",
  "maturity": "experimental",
  "awscdkio": {
    "announce": false
  }
}<|MERGE_RESOLUTION|>--- conflicted
+++ resolved
@@ -56,15 +56,12 @@
   "cdk-build": {
     "cloudformation": "AWS::Backup",
     "jest": true,
-<<<<<<< HEAD
     "pre": [
       "npm run gen"
-    ]
-=======
+    ],
     "env": {
       "AWSLINT_BASE_CONSTRUCT": true
     }
->>>>>>> bc096f08
   },
   "keywords": [
     "aws",
