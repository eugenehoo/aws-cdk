<<<<<<< HEAD
import { SynthUtils } from '@aws-cdk/assert';
=======
import { expect, haveOutput, haveResource } from '@aws-cdk/assert';
import * as ec2 from '@aws-cdk/aws-ec2';
import * as efs from '@aws-cdk/aws-efs';
>>>>>>> ba5b2686
import * as logs from '@aws-cdk/aws-logs';
import * as s3 from '@aws-cdk/aws-s3';
import * as sqs from '@aws-cdk/aws-sqs';
import * as cdk from '@aws-cdk/core';
import * as _ from 'lodash';
import {Test, testCase} from 'nodeunit';
import * as path from 'path';
import * as lambda from '../lib';

export = testCase({
  'add incompatible layer'(test: Test) {
    // GIVEN
    const stack = new cdk.Stack(undefined, 'TestStack');
    const bucket = new s3.Bucket(stack, 'Bucket');
    const code = new lambda.S3Code(bucket, 'ObjectKey');

    const func = new lambda.Function(stack, 'myFunc', {
      runtime: lambda.Runtime.PYTHON_3_7,
      handler: 'index.handler',
      code,
    });
    const layer = new lambda.LayerVersion(stack, 'myLayer', {
      code,
      compatibleRuntimes: [lambda.Runtime.NODEJS],
    });

    // THEN
    test.throws(() => func.addLayers(layer),
      /This lambda function uses a runtime that is incompatible with this layer/);

    test.done();
  },
  'add compatible layer'(test: Test) {
    // GIVEN
    const stack = new cdk.Stack(undefined, 'TestStack');
    const bucket = new s3.Bucket(stack, 'Bucket');
    const code = new lambda.S3Code(bucket, 'ObjectKey');

    const func = new lambda.Function(stack, 'myFunc', {
      runtime: lambda.Runtime.PYTHON_3_7,
      handler: 'index.handler',
      code,
    });
    const layer = new lambda.LayerVersion(stack, 'myLayer', {
      code,
      compatibleRuntimes: [lambda.Runtime.PYTHON_3_7],
    });

    // THEN
    // should not throw
    func.addLayers(layer);

    test.done();
  },
  'add compatible layer for deep clone'(test: Test) {
    // GIVEN
    const stack = new cdk.Stack(undefined, 'TestStack');
    const bucket = new s3.Bucket(stack, 'Bucket');
    const code = new lambda.S3Code(bucket, 'ObjectKey');

    const runtime = lambda.Runtime.PYTHON_3_7;
    const func = new lambda.Function(stack, 'myFunc', {
      runtime,
      handler: 'index.handler',
      code,
    });
    const clone = _.cloneDeep(runtime);
    const layer = new lambda.LayerVersion(stack, 'myLayer', {
      code,
      compatibleRuntimes: [clone],
    });

    // THEN
    // should not throw
    func.addLayers(layer);

    test.done();
  },

  'empty inline code is not allowed'(test: Test) {
    // GIVEN
    const stack = new cdk.Stack();

    // WHEN/THEN
    test.throws(() => new lambda.Function(stack, 'fn', {
      handler: 'foo',
      runtime: lambda.Runtime.NODEJS_10_X,
      code: lambda.Code.fromInline(''),
    }), /Lambda inline code cannot be empty/);
    test.done();
  },

  'logGroup is correctly returned'(test: Test) {
    const stack = new cdk.Stack();
    const fn = new lambda.Function(stack, 'fn', {
      handler: 'foo',
      runtime: lambda.Runtime.NODEJS_10_X,
      code: lambda.Code.fromInline('foo'),
    });
    const logGroup = fn.logGroup;
    test.ok(logGroup.logGroupName);
    test.ok(logGroup.logGroupArn);
    test.done();
  },

  'dlq is returned when provided by user'(test: Test) {
    const stack = new cdk.Stack();

    const dlQueue = new sqs.Queue(stack, 'DeadLetterQueue', {
      queueName: 'MyLambda_DLQ',
      retentionPeriod: cdk.Duration.days(14),
    });

    const fn = new lambda.Function(stack, 'fn', {
      handler: 'foo',
      runtime: lambda.Runtime.NODEJS_10_X,
      code: lambda.Code.fromInline('foo'),
      deadLetterQueue: dlQueue,
    });
    const deadLetterQueue = fn.deadLetterQueue;
    test.ok(deadLetterQueue?.queueArn);
    test.ok(deadLetterQueue?.queueName);
    test.ok(deadLetterQueue?.queueUrl);
    test.done();
  },

  'dlq is returned when setup by cdk'(test: Test) {
    const stack = new cdk.Stack();
    const fn = new lambda.Function(stack, 'fn', {
      handler: 'foo',
      runtime: lambda.Runtime.NODEJS_10_X,
      code: lambda.Code.fromInline('foo'),
      deadLetterQueueEnabled: true,
    });
    const deadLetterQueue = fn.deadLetterQueue;
    test.ok(deadLetterQueue?.queueArn);
    test.ok(deadLetterQueue?.queueName);
    test.ok(deadLetterQueue?.queueUrl);
    test.done();
  },

  'dlq is undefined when not setup'(test: Test) {
    const stack = new cdk.Stack();
    const fn = new lambda.Function(stack, 'fn', {
      handler: 'foo',
      runtime: lambda.Runtime.NODEJS_10_X,
      code: lambda.Code.fromInline('foo'),
    });
    const deadLetterQueue = fn.deadLetterQueue;
    test.ok(deadLetterQueue === undefined);
    test.done();
  },

  'one and only one child LogRetention construct will be created'(test: Test) {
    const stack = new cdk.Stack();
    const fn = new lambda.Function(stack, 'fn', {
      handler: 'foo',
      runtime: lambda.Runtime.NODEJS_10_X,
      code: lambda.Code.fromInline('foo'),
      logRetention: logs.RetentionDays.FIVE_DAYS,
    });

    // tslint:disable:no-unused-expression
    // Call logGroup a few times. If more than one instance of LogRetention was created,
    // the second call will fail on duplicate constructs.
    fn.logGroup;
    fn.logGroup;
    fn.logGroup;
    // tslint:enable:no-unused-expression

    test.done();
  },

  'fails when inline code is specified on an incompatible runtime'(test: Test) {
    const stack = new cdk.Stack();
    test.throws(() => new lambda.Function(stack, 'fn', {
      handler: 'foo',
      runtime: lambda.Runtime.PROVIDED,
      code: lambda.Code.fromInline('foo'),
    }), /Inline source not allowed for/);
    test.done();
  },

  'currentVersion': {

    // see test.function-hash.ts for more coverage for this
    'logical id of version is based on the function hash'(test: Test) {
      // GIVEN
      const stack1 = new cdk.Stack();
      const fn1 = new lambda.Function(stack1, 'MyFunction', {
        handler: 'foo',
        runtime: lambda.Runtime.NODEJS_12_X,
        code: lambda.Code.fromAsset(path.join(__dirname, 'handler.zip')),
        environment: {
          FOO: 'bar',
        },
      });
      const stack2 = new cdk.Stack();
      const fn2 = new lambda.Function(stack2, 'MyFunction', {
        handler: 'foo',
        runtime: lambda.Runtime.NODEJS_12_X,
        code: lambda.Code.fromAsset(path.join(__dirname, 'handler.zip')),
        environment: {
          FOO: 'bear',
        },
      });

      // WHEN
      new cdk.CfnOutput(stack1, 'CurrentVersionArn', {
        value: fn1.currentVersion.functionArn,
      });
      new cdk.CfnOutput(stack2, 'CurrentVersionArn', {
        value: fn2.currentVersion.functionArn,
      });

      // THEN
      const template1 = SynthUtils.synthesize(stack1).template;
      const template2 = SynthUtils.synthesize(stack2).template;

      // these functions are different in their configuration but the original
      // logical ID of the version would be the same unless the logical ID
      // includes the hash of function's configuration.
      test.notDeepEqual(template1.Outputs.CurrentVersionArn.Value, template2.Outputs.CurrentVersionArn.Value);
      test.done();
    },
  },

  'filesystem': {

    'mount efs filesystem'(test: Test) {
      // GIVEN
      const stack = new cdk.Stack();
      const vpc = new ec2.Vpc(stack, 'Vpc', {
        maxAzs: 3,
        natGateways: 1,
      });

      const fs = new efs.FileSystem(stack, 'Efs', {
        vpc,
      });
      const accessPoint = fs.addAccessPoint('AccessPoint');
      // WHEN
      new lambda.Function(stack, 'MyFunction', {
        handler: 'foo',
        runtime: lambda.Runtime.NODEJS_12_X,
        code: lambda.Code.fromAsset(path.join(__dirname, 'handler.zip')),
        filesystem: lambda.FileSystem.fromEfsAccessPoint(accessPoint, '/mnt/msg'),
      });

      // THEN
      expect(stack).to(haveResource('AWS::Lambda::Function', {
        FileSystemConfigs: [
          {
            Arn: {
              'Fn::Join': [
                '',
                [
                  'arn:',
                  {
                    Ref: 'AWS::Partition',
                  },
                  ':elasticfilesystem:',
                  {
                    Ref: 'AWS::Region',
                  },
                  ':',
                  {
                    Ref: 'AWS::AccountId',
                  },
                  ':access-point/',
                  {
                    Ref: 'EfsAccessPointE419FED9',
                  },
                ],
              ],
            },
            LocalMountPath: '/mnt/msg',
          }],
      }));
      test.done();
    },
  },
});<|MERGE_RESOLUTION|>--- conflicted
+++ resolved
@@ -1,10 +1,6 @@
-<<<<<<< HEAD
-import { SynthUtils } from '@aws-cdk/assert';
-=======
-import { expect, haveOutput, haveResource } from '@aws-cdk/assert';
+import { expect, SynthUtils } from '@aws-cdk/assert';
 import * as ec2 from '@aws-cdk/aws-ec2';
 import * as efs from '@aws-cdk/aws-efs';
->>>>>>> ba5b2686
 import * as logs from '@aws-cdk/aws-logs';
 import * as s3 from '@aws-cdk/aws-s3';
 import * as sqs from '@aws-cdk/aws-sqs';
