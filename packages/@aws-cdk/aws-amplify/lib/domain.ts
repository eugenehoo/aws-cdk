--- conflicted
+++ resolved
@@ -1,9 +1,5 @@
-<<<<<<< HEAD
-import { Lazy, Resource } from '@aws-cdk/core';
+import { Lazy, Resource, IResolvable } from '@aws-cdk/core';
 import { Construct } from 'constructs';
-=======
-import { Construct, Lazy, Resource, IResolvable } from '@aws-cdk/core';
->>>>>>> 319bbf9e
 import { CfnDomain } from './amplify.generated';
 import { IApp } from './app';
 import { IBranch } from './branch';
