--- conflicted
+++ resolved
@@ -60,17 +60,9 @@
     "jest": "^26.4.2",
     "mockery": "^2.1.0",
     "pkglint": "0.0.0",
-<<<<<<< HEAD
-    "sinon": "^9.0.2",
-    "ts-jest": "^26.1.1",
-    "ts-mock-imports": "^1.2.6",
-    "@octokit/rest": "^18.0.0",
-    "make-runnable": "^1.3.6"
-=======
     "sinon": "^9.1.0",
     "ts-jest": "^26.4.1",
     "ts-mock-imports": "^1.3.0"
->>>>>>> af2e8fff
   },
   "dependencies": {
     "@aws-cdk/cloud-assembly-schema": "0.0.0",
@@ -90,12 +82,8 @@
     "minimatch": ">=3.0",
     "promptly": "^3.0.3",
     "proxy-agent": "^3.1.1",
-<<<<<<< HEAD
-    "semver": "^7.2.2",
+    "semver": "^7.3.2",
     "serve-npm-tarballs": "^0.1.12",
-=======
-    "semver": "^7.3.2",
->>>>>>> af2e8fff
     "source-map-support": "^0.5.19",
     "table": "^6.0.3",
     "uuid": "^8.3.0",
